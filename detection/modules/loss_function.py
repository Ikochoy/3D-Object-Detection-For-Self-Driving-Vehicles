--- conflicted
+++ resolved
@@ -50,18 +50,8 @@
     print(f"heatmap_threshold: {heatmap_threshold}\n")
     print(f"heatmap_masked: \n {torch.all((heatmap_masked > heatmap_threshold))}")
     l2_norm_masked = torch.masked_select(l2_norm, mask)  # same order corresponding to heatmap_masked elements
-<<<<<<< HEAD
     #print(torch.mean(heatmap_masked * l2_norm_masked))
     #print(torch.sum(heatmap_masked * l2_norm_masked)/(heatmap_masked.shape[0]))
-
-    print( torch.sum(
-             heatmap * torch.square(predictions - targets)
-             + torch.tensor(0, dtype=float),
-             dim=1,
-             keepdim=True,
-         ).reshape(b, h, w))
-
-=======
     
     # torch.sum(
     #         heatmap * torch.square(predictions - targets)
@@ -69,7 +59,7 @@
     #         dim=1,
     #         keepdim=True,
     #     ).reshape(batch_size, H, W)
->>>>>>> b6381b2c
+
     return torch.mean(heatmap_masked * l2_norm_masked) # average of element-wise multiplied masked entries
 
 
