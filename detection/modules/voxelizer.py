from dataclasses import dataclass
from time import sleep
from typing import List, Tuple

import torch

from detection.types import Detections


@dataclass
class VoxelizerConfig:
    """Configuration class for the voxelizer.

    Attributes:
        x_range: Image range along the x axis in metres ("forward")
        y_range: Image range along the y axis in metres ("sideways")
        z_range: Image range along the z axis in metres ("up")
        step: Voxelization step in metres (i.e. pixel resolution)
    """

    x_range: Tuple[float, float]
    y_range: Tuple[float, float]
    z_range: Tuple[float, float]
    step: float

    @property
    def bev_size(self) -> Tuple[int, int, int]:
        """Return (depth, height, width) of the voxel grid.

        depth is the size along the z-axis ("up"), height is the size along the y-axis ("sideways"),
        and width is the size along the x-axis ("forward").
        """
        x_min, x_max = self.x_range
        y_min, y_max = self.y_range
        z_min, z_max = self.z_range
        return (
            int((z_max - z_min) / self.step),
            int((y_max - y_min) / self.step),
            int((x_max - x_min) / self.step),
        )


class Voxelizer(torch.nn.Module):
    """Voxelizer for converting Lidar point cloud to image"""

    def __init__(self, config: VoxelizerConfig) -> None:
        super().__init__()
        self._step = config.step
        self._x_min, self._x_max = config.x_range
        self._y_min, self._y_max = config.y_range
        self._z_min, self._z_max = config.z_range
        self._depth, self._height, self._width = config.bev_size
        # print("CONFIG:", self._x_min)

    def forward(self, pointclouds: List[torch.Tensor]) -> torch.Tensor:
        """Voxelize a batch of lidar pointclouds into a BEV occupacy image.

        This method produces a [batch_size x D x H x W] tensor, where D is the
        size of the voxel grid along the z-axis, H is that along the y-axis, and
        W is that along the x-axis. Each cell in a [D x H x W] voxel grid denotes
        whether a LiDAR point occupies the cell (1) or not (0).

        A LiDAR point (x, y, z) occupies a cell (i, j, k) if and only if:
            floor[(z - z_min) / step] = i
            floor[(y_max - y) / step] = j
            floor[(x - x_min) / step] = k

        The z coordinate of all LiDAR points are clamped between [z_min, z_max].
        The x and y coordinates of all LiDAR points are not. Therefore, if a point
        with coordinates (x, y, z) lies outside the bounds of [x_min, x_max] and
        [y_min, y_max], it will not be represented in the voxel grid.

        Args:
            pointclouds: Batch of [N x 3] lidar pointclouds. Each row is (x, y, z).

        Returns:
            BEV occupacy image as a [batch_size x D x H x W] tensor.
        """
        ## pointcloud = point; batch of pointclouds = one frame captured
        # TODO: Replace this stub code.
        initial_tensor = torch.zeros(
            (len(pointclouds), self._depth, self._height, self._width),
            device=pointclouds[0].device,
        )
        for w, cloud in enumerate(pointclouds):
            # idx_within_range = torch.bitwise_and(
            #                     torch.bitwise_and(
            #                         torch.bitwise_and(cloud[:, 0] > self._x_min, cloud[:, 0] < self._x_max),
            #                         torch.bitwise_and(cloud[:, 1] > self._y_min, cloud[:, 1] < self._y_max),
            #                     ), 
            #                     torch.bitwise_and(cloud[:, 2] > self._z_min, cloud[:, 2] < self._z_max)  
            #                 )
            print(f"Shape of Cloud, should be N x 3 : {cloud.shape}")
<<<<<<< HEAD
            idx_within_range = (self._x_min < cloud[:, 0] < self.x_max) & (self._y_min < cloud[:, 1] < self._y_max) & (self._z_min < cloud[:, 2] < self._z_max)
=======
            #idx_within_range = (self._x_min < cloud[:, 0] < self.x_max) & (self._y_min < cloud[:, 1] < self._y_max) & (self._z_min < cloud[:, 2] < self._z_max)
            idx_x = (self._x_min < cloud[:, 0]) & (cloud[:, 0] < self._x_max)
            idx_y = (self._y_min < cloud[:, 1]) & (cloud[:, 1] < self._y_max)
            idx_z = (self._z_min < cloud[:, 2]) & (cloud[:, 2] < self._z_max)
            idx_within_range = idx_x & idx_y & idx_z
>>>>>>> 09eff9ab
            cloud = cloud[idx_within_range] # S x 3 where S refers to the number of x, y, z that satisfy the mask

        
            cloud[:, 0].add_(-self._x_min)
            torch.neg_(cloud[:, 1])
            cloud[:, 1].add_(self._y_max)
            cloud[:, 2].add_(-self._z_min)
            # new cloud is currently in x, y, z order i.e: k, j, i order
            new_cloud = torch.div(cloud, self._step, rounding_mode='floor')
            new_cloud = torch.fliplr(new_cloud)
            # now new_cloud is in i, j, k order after left right flip

            indices = new_cloud.long()
            ones = torch.tensor(1.)
            initial_tensor[w].index_put_(tuple(indices.t()), ones)
        return initial_tensor


    def project_detections(self, detections: Detections) -> Detections:
        """Project detections to voxelized frame and filter out-of-bounds ones.

        Args:
            detections: 2D bounding box detections, in vehicle coordinates.

        Returns:
            2D bounding box detections, in voxel grid coordinates.
        """
        # Remove out of bounds detections
        out_of_bounds = torch.any(
            torch.stack(
                [
                    detections.centroids[:, 0] < self._x_min,
                    detections.centroids[:, 0] > self._x_max,
                    detections.centroids[:, 1] < self._y_min,
                    detections.centroids[:, 1] > self._y_max,
                ]
            ),
            dim=0,
        )
        mask = ~out_of_bounds

        # Transform vehicle coordinates to image
        x, y = detections.centroids[mask, :2].T
        ix = (x - self._x_min) / self._step
        iy = (self._y_max - y) / self._step
        centroids = torch.stack([ix, iy], dim=1)

        # Transform vehicle-frame relative lengths to image lengths (pixels)
        boxes = detections.boxes[mask, :2] / self._step

        # Yaws are unchanged
        yaws = detections.yaws[mask]

        # Scores are unchanged
        scores = detections.scores[mask] if detections.scores is not None else None

        return Detections(centroids, yaws, boxes, scores)<|MERGE_RESOLUTION|>--- conflicted
+++ resolved
@@ -91,15 +91,12 @@
             #                     torch.bitwise_and(cloud[:, 2] > self._z_min, cloud[:, 2] < self._z_max)  
             #                 )
             print(f"Shape of Cloud, should be N x 3 : {cloud.shape}")
-<<<<<<< HEAD
-            idx_within_range = (self._x_min < cloud[:, 0] < self.x_max) & (self._y_min < cloud[:, 1] < self._y_max) & (self._z_min < cloud[:, 2] < self._z_max)
-=======
             #idx_within_range = (self._x_min < cloud[:, 0] < self.x_max) & (self._y_min < cloud[:, 1] < self._y_max) & (self._z_min < cloud[:, 2] < self._z_max)
             idx_x = (self._x_min < cloud[:, 0]) & (cloud[:, 0] < self._x_max)
             idx_y = (self._y_min < cloud[:, 1]) & (cloud[:, 1] < self._y_max)
             idx_z = (self._z_min < cloud[:, 2]) & (cloud[:, 2] < self._z_max)
             idx_within_range = idx_x & idx_y & idx_z
->>>>>>> 09eff9ab
+
             cloud = cloud[idx_within_range] # S x 3 where S refers to the number of x, y, z that satisfy the mask
 
         
