import math
from typing import Tuple

import torch
from torch import Tensor

from detection.modules.loss_function import DetectionLossConfig
from detection.types import Detections


def create_heatmap(grid_coords: Tensor, center: Tensor, scale: float) -> Tensor:
    """Return a heatmap based on a Gaussian kernel with center `center` and scale `scale`.

    Specifically, each pixel with coordinates (x, y) is assigned a heatmap value
    using a Gaussian kernel centered on (cx, cy) with scale s:

                e^(-((x - cx)^2 + (y - cy)^2) / s)

    Subsequently, the heatmap is normalized such that its maximum value is 1.

    Args:
        grid_coords: An [H x W x 2] tensor containing the (x, y) coordinates of every
            pixel in an [H x W] image. For example, for a [2 x 3] image, `grid_coords`
            contains the elements (0, 0), (0, 1), (0, 2), ..., (1, 2).
        center: A [2] tensor containing the (x, y) coordinate of the center.
            This argument controls the kernel's center.
        scale: A scalar value that controls the kernel's scale.

    Returns:
        An [H x W] heatmap tensor, normalized such that its peak is 1.
    """

    # grid_coords.shape == (h, w, 2)
    # center == (cx, cy)
    h, w, _ = grid_coords.shape

    tensor = grid_coords.clone().detach()
    tensor_reshaped = tensor.reshape(h * w, 2)
<<<<<<< HEAD
    gaussianed = torch.exp(torch.neg(torch.square(tensor_reshaped[:,0] - center[0]) + torch.square(tensor_reshaped[:, 1] - center[1])) / scale)
    #print(f"Gaussian Shape: {gaussianed.shape}")

=======
    gaussianed = torch.exp(torch.neg(((tensor_reshaped[:,0] - center[0])**2 + (tensor_reshaped[:, 1] - center[1])**2)/ scale))
>>>>>>> 1822631e
    gaussianed = gaussianed.reshape(h, w)  # stack -> h*w, 1
    
    # normalize with peak value being 1
    # gaussianed = torch.div(gaussianed, gaussianed.max())
    return gaussianed


class DetectionLossTargetBuilder:
    """Builds the target tensors for training using the `DetectionLoss`."""

    def __init__(
        self, bev_size: Tuple[int, int, int], config: DetectionLossConfig
    ) -> None:
        """Initialization.

        Args:
            bev_size: The [depth, height, width] of the bird's eye view voxel grid.
                depth is the size along the z-axis, height is along the y-axis, and
                width is along the x-axis.
            config: The detection loss configuration.
        """
        self._bev_size = bev_size
        self._heatmap_threshold = config.heatmap_threshold
        self._heatmap_norm_scale = config.heatmap_norm_scale

    def build_target_tensor_for_label(
        self, cx: float, cy: float, yaw: float, x_size: float, y_size: float
    ) -> Tensor:
        """Return the training target tensor for the given bounding box.

        This method computes a 7-dimension vector for each pixel (i, j) in the
        [H x W] BEV image. In order, the 7 channels contain:
        1. heatmap: The heatmap score for (i, j); 1 if (i, j) is the closest pixel
            to a labels's center (cx, cy) and otherwise decreasing by distance.
        2. offset_x: The offset between the labels's x-axis center cx and the
            pixel coordinate i; i.e. offset_x = cx - i.
        3. offset_y: The offset between the labels's y-axis center cy and the
            pixel coordinate j; i.e. offset_y = cy - j.
        4. x_size: The size of the labels's bounding box along the x-axis.
        5. y_size: The size of the labels's bounding box along the y-axis.
        6. sin_theta: sin_theta = sin(yaw), where yaw is the heading of the
            label in radians. To decode yaw, yaw = atan2(sin_theta, cos_theta).
        7. cos_theta: cos_theta = cos(yaw), where yaw is the heading of the
            label in radians. To decode yaw, yaw = atan2(sin_theta, cos_theta).

        Args:
            cx: The x-axis center of the label, in BEV image coordinates.
            cy: The y-axis center of the label, in BEV image coordinates.
            yaw: The yaw of the label, in radians and in BEV image coordinates.
            x_size: The x-axis size of the label, in BEV image coordinates.
            y_size: The y-axis size of the label, in BEV image coordinates.

        Returns:
            A [7 x H x W] tensor representing the training target for one bounding box,
                where H and W are the height and width of the BEV image respectively. The 7
                channels are (heatmap, offset_x, offset_y, x_size, y_size, sin_theta, cos_theta).
        """
        _, H, W = self._bev_size

        # 1. Build a [H x W x 2] tensor of BEV pixel coordinates.
        # For example, for a 2 x 3 image, `grid_coords` is a [2 x 3 x 2] tensor
        # containing the elements (0, 0), (0, 1), (0, 2), ..., (1, 2).
        W_coords, H_coords = torch.arange(W), torch.arange(H)
        H_grid_coords, W_grid_coords = torch.meshgrid(H_coords, W_coords, indexing="ij")
        grid_coords = torch.stack([W_grid_coords, H_grid_coords], dim=-1)  # [H x W x 2]

        # 2. Create heatmap training targets by invoking the `create_heatmap` function.
        center = torch.tensor([cx, cy])
        scale = (x_size ** 2 + y_size ** 2) / self._heatmap_norm_scale
        heatmap = create_heatmap(grid_coords, center=center, scale=scale)  # [H x W]

        # 3. Create offset training targets.
        # Given the label's center (cx, cy), the target offset at pixel (i, j) equals
        # (cx - i, cy - j) if the heatmap value at (i, j) exceeds self._heatmap_threshold.
        # If the heatmap value at (i, j) is less than or equal to self._heatmap_threshold,
        # the target offset equals (0, 0) instead.

        # TODO: Replace this stub code.
        offsets = torch.zeros(H, W, 2)
        index_mask = (heatmap > self._heatmap_threshold).nonzero(as_tuple=False)
        values = torch.dstack([cx - index_mask[:, 0], cy - index_mask[:, 1]])
        values = torch.sum(values, dim=0) + 0.
        offsets = offsets.index_put_(tuple(index_mask.t()), values)
       
        # 4. Create box size training target.
        # Given the label's bounding box size (x_size, y_size), the target size at pixel (i, j)
        # equals (x_size, y_size) if the heatmap value at (i, j) exceeds self._heatmap_threshold.
        # If the heatmap value at (i, j) is less than or equal to self._heatmap_threshold,
        # the target size equals (0, 0) instead.

        # TODO: Replace this stub code.
        sizes = torch.zeros(H, W, 2)
        values = (torch.tensor([x_size, y_size])).repeat(index_mask.shape[0], 1) + 0.
        sizes = sizes.index_put(tuple(index_mask.t()), values)
        

        # 5. Create heading training targets.
        # Given the label's heading angle yaw, the target heading at pixel (i, j)
        # equals (sin(yaw), cos(yaw)) if the heatmap value at (i, j) exceeds self._heatmap_threshold.
        # If the heatmap value at (i, j) is less than or equal to self._heatmap_threshold,
        # the target heading equals (0, 0) instead.

        # TODO: Replace this stub code.
        # do this before tmr    
        headings = torch.zeros(H, W, 2)
        #index_mask = (heatmap > self._heatmap_threshold).nonzero(as_tuple=False)
        values = (torch.tensor([math.sin(yaw), math.cos(yaw)])).repeat(index_mask.shape[0], 1) + 0.
        headings = headings.index_put(tuple(index_mask.t()), values)

        # 6. Concatenate training targets into a [7 x H x W] tensor.
        targets = torch.cat([heatmap[:, :, None], offsets, sizes, headings], dim=-1)
        return targets.permute(2, 0, 1)  # [7 x H x W]

    def build_target_tensor(self, labels: Detections) -> Tensor:
        """Return the training target tensor for the given labels.

        Args:
            labels: A set of ground truth detections.

        Returns:
            A [7 x H x W] float32 tensor representing the training target for one frame of labels,
                where H and W are the height and width of the BEV image respectively. The 7
                channels are (heatmap, offset_x, offset_y, x_size, y_size, sin_theta, cos_theta).
        """
        _, H, W = self._bev_size

        # 1. Build a list of N [7 x H x W] target tensors for each of the N labels.
        target_tensors = []
        for index in range(len(labels)):
            target_tensor_for_label = self.build_target_tensor_for_label(
                labels.centroids_x[index].item(),
                labels.centroids_y[index].item(),
                labels.yaws[index].item(),
                labels.boxes_x[index].item(),
                labels.boxes_y[index].item(),
            )
            target_tensors.append(target_tensor_for_label)

        # 2. Combine the target tensors into a single [7 x H x W] target tensor.
        # For each pixel (i, j) of the aggregated tensor, we keep the maximum heatmap
        # value from the N labels. We also keep the other targets (i.e. offset, size, heading)
        # corresponding to the same winning label.
        target_tensor = torch.stack(target_tensors, dim=0)  # [N x 7 x H x W]
        heatmaps = target_tensor[:, 0]  # [N x H x W]
        heatmap_max_value, heatmap_argmax_id = heatmaps.max(dim=0)  # [H x W], [H x W]
        gridh, gridw = torch.meshgrid(torch.arange(H), torch.arange(W), indexing="ij")
        target_tensor_max = target_tensor[heatmap_argmax_id, :, gridh, gridw]
        assert torch.all(heatmap_max_value == target_tensor_max[:, :, 0])
        return target_tensor_max.permute(2, 0, 1)  # [7 x H x W]<|MERGE_RESOLUTION|>--- conflicted
+++ resolved
@@ -36,13 +36,8 @@
 
     tensor = grid_coords.clone().detach()
     tensor_reshaped = tensor.reshape(h * w, 2)
-<<<<<<< HEAD
     gaussianed = torch.exp(torch.neg(torch.square(tensor_reshaped[:,0] - center[0]) + torch.square(tensor_reshaped[:, 1] - center[1])) / scale)
     #print(f"Gaussian Shape: {gaussianed.shape}")
-
-=======
-    gaussianed = torch.exp(torch.neg(((tensor_reshaped[:,0] - center[0])**2 + (tensor_reshaped[:, 1] - center[1])**2)/ scale))
->>>>>>> 1822631e
     gaussianed = gaussianed.reshape(h, w)  # stack -> h*w, 1
     
     # normalize with peak value being 1
